//
// CoreDataPlus
//
// Copyright © 2016-2018 Tinrobots.
//
// Permission is hereby granted, free of charge, to any person obtaining a copy
// of this software and associated documentation files (the "Software"), to deal
// in the Software without restriction, including without limitation the rights
// to use, copy, modify, merge, publish, distribute, sublicense, and/or sell
// copies of the Software, and to permit persons to whom the Software is
// furnished to do so, subject to the following conditions:
//
// The above copyright notice and this permission notice shall be included in all
// copies or substantial portions of the Software.
//
// THE SOFTWARE IS PROVIDED "AS IS", WITHOUT WARRANTY OF ANY KIND, EXPRESS OR
// IMPLIED, INCLUDING BUT NOT LIMITED TO THE WARRANTIES OF MERCHANTABILITY,
// FITNESS FOR A PARTICULAR PURPOSE AND NONINFRINGEMENT. IN NO EVENT SHALL THE
// AUTHORS OR COPYRIGHT HOLDERS BE LIABLE FOR ANY CLAIM, DAMAGES OR OTHER
// LIABILITY, WHETHER IN AN ACTION OF CONTRACT, TORT OR OTHERWISE, ARISING FROM,
// OUT OF OR IN CONNECTION WITH THE SOFTWARE OR THE USE OR OTHER DEALINGS IN THE
// SOFTWARE.

import CoreData

///  Protocol for delegate callbacks of `NSManagedObject` entity change events.
public protocol EntityObserverDelegate: class {
  associatedtype ManagedObject: NSManagedObject

  /// **CoreDataPlus**
  ///
  /// Called when some objects have been inserted.
  ///
  /// - parameter observer: The `EntityObserver` posting the callback.
  /// - parameter entities: The set of inserted objects for the observer entity.
  /// - parameter event: The entity change event type.
  func entityObserver(_ observer: EntityObserver<ManagedObject>, inserted: Set<ManagedObject>, event: ObservedEvent)

  /// **CoreDataPlus**
  ///
  /// Called when some objects have been deleted.
  ///
  /// - parameter observer: The `EntityObserver` posting the callback.
  /// - parameter entities: The set of deleted objects for the observer entity.
  /// - parameter event: The entity change event type.
  func entityObserver(_ observer: EntityObserver<ManagedObject>, deleted: Set<ManagedObject>, event: ObservedEvent)

  /// **CoreDataPlus**
  ///
  /// Called when some objects have been deleted.
  ///
  /// - parameter observer: The `EntityObserver` posting the callback.
  /// - parameter entities: The set of updated objects for the observer entity.
  /// - parameter event: The entity change event type.
  func entityObserver(_ observer: EntityObserver<ManagedObject>, updated: Set<ManagedObject>, event: ObservedEvent)

  /// **CoreDataPlus**
  ///
  /// Called when some objects have been refreshed.
  ///
  /// - parameter observer: The `EntityObserver` posting the callback.
  /// - parameter entities: The set of refreshed objects for the observer entity.
  /// - parameter event: The entity change event type.
  func entityObserver(_ observer: EntityObserver<ManagedObject>, refreshed: Set<ManagedObject>, event: ObservedEvent)

  /// **CoreDataPlus**
  ///
  /// Called when some objects have been invalidated.
  ///
  /// - parameter observer: The `EntityObserver` posting the callback.
  /// - parameter entities: The set of invalidated objects for the observer entity.
  /// - parameter event: The entity change event type.
  func entityObserver(_ observer: EntityObserver<ManagedObject>, invalidated: Set<ManagedObject>, event: ObservedEvent)

  /// **CoreDataPlus**
  ///
  /// Called when *all* the objects in the observed context have been invalidated.
  ///
  /// - Parameters:
  ///   - observer: The `EntityObserver` posting the callback.
<<<<<<< HEAD
  ///   - invalidatedAll: The set of invalidated objects for the observer entity.
  ///   - event: The entity change event type.
  func entityObserver(_ observer: EntityObserver<ManagedObject>, invalidatedAll: Set<NSManagedObjectID>, event: ObservedEvent)
=======
  ///   - allObjectsInvalidatedForEvent: The entity change event type.
  func entityObserver(_ observer: EntityObserver<ManagedObject>, allObjectsInvalidated: Set<NSManagedObjectID>, event: ObservedEvent) //TODO: update this method to returns a set of IDs
>>>>>>> 6d79e901
}

/// **CoreDataPlus**
///
/// `OptionSet` for delegate callbacks of `NSManagedObject` entity change events.
public struct ObservedEvent: OptionSet {
  public let rawValue: UInt

  public init(rawValue: UInt) {
    //precondition(1...3 ~= rawValue, "\(rawValue) is not a defined option.")
    self.rawValue = rawValue
  }

  /// Notifications will be sent upon `NSManagedObjectContext` being changed
  public static let onChange = ObservedEvent(rawValue: 1 << 0)

  /// Notifications will be sent upon `NSManagedObjectContext` being saved
  public static let onSave = ObservedEvent(rawValue: 1 << 1)

  /// Notifications will be sent upon `NSManagedObjectContext` being saved or changed.
  public static let all: ObservedEvent = [.onChange, .onSave]
}

public class AnyEntityObserverDelegate<T: NSManagedObject>: EntityObserverDelegate {
  fileprivate typealias EntitySet = Set<T>
  public typealias ManagedObject = T

  private let _deleted: (EntityObserver<T>, Set<T>, ObservedEvent) -> Void
  private let _inserted: (EntityObserver<T>, Set<T>, ObservedEvent) -> Void
  private let _updated: (EntityObserver<T>, Set<T>, ObservedEvent) -> Void
  private let _refreshed: (EntityObserver<T>, Set<T>, ObservedEvent) -> Void
  private let _invalidated: (EntityObserver<T>, Set<T>, ObservedEvent) -> Void
  private let _invalidatedAll: (EntityObserver<T>, Set<NSManagedObjectID>, ObservedEvent) -> Void

  public required init<D: EntityObserverDelegate>(_ delegate: D) where D.ManagedObject == T {
    _deleted = delegate.entityObserver(_:deleted:event:)
    _inserted = delegate.entityObserver(_:inserted:event:)
    _updated = delegate.entityObserver(_:updated:event:)
    _refreshed = delegate.entityObserver(_:refreshed:event:)
    _invalidated = delegate.entityObserver(_:invalidated:event:)
<<<<<<< HEAD
    _invalidatedAll = delegate.entityObserver(_:invalidatedAll:event:)
=======
    _invalidatedAll = delegate.entityObserver(_:allObjectsInvalidated:event:)
>>>>>>> 6d79e901
  }

  public func entityObserver(_ observer: EntityObserver<T>, inserted: Set<T>, event: ObservedEvent) {
    _inserted(observer, inserted, event)
  }

  public func entityObserver(_ observer: EntityObserver<T>, deleted: Set<T>, event: ObservedEvent) {
    _deleted(observer, deleted, event)
  }

  public func entityObserver(_ observer: EntityObserver<T>, updated: Set<T>, event: ObservedEvent) {
    _updated(observer, updated, event)
  }

  public func entityObserver(_ observer: EntityObserver<ManagedObject>, refreshed: Set<ManagedObject>, event: ObservedEvent) {
    _refreshed(observer, refreshed, event)
  }

  public func entityObserver(_ observer: EntityObserver<ManagedObject>, invalidated: Set<ManagedObject>, event: ObservedEvent) {
    _invalidated(observer, invalidated, event)
  }

<<<<<<< HEAD
  public func entityObserver(_ observer: EntityObserver<T>, invalidatedAll: Set<NSManagedObjectID>, event: ObservedEvent) {
    _invalidatedAll(observer, invalidatedAll, event)
=======
  public func entityObserver(_ observer: EntityObserver<T>, allObjectsInvalidated: Set<NSManagedObjectID>, event: ObservedEvent) {
    _invalidatedAll(observer, allObjectsInvalidated, event)
>>>>>>> 6d79e901
  }

}

public class EntityObserver<T: NSManagedObject> {

  fileprivate typealias EntitySet = Set<T>

  // MARK: - Public Properties

  public weak var delegate: AnyEntityObserverDelegate<T>? {
    willSet {
      removeObservers()
    }
    didSet {
      setupObservers()
    }
  }

  // MARK: - Public Read-Only Properties

  let context: NSManagedObjectContext

  //let entity = T.entity()

  let event: ObservedEvent

  //let filterPredicate: NSPredicate?

  // MARK: - Private Properties

  private let notificationCenter = NotificationCenter.default

  private var tokens = [NSObjectProtocol]()

  private lazy var observedEntity: NSEntityDescription = {
    // Attention: sometimes entity() returns nil due to a CoreData bug occurring in the Unit Test targets or when Generics are used.
    // return T.entity()
    guard let entity = NSEntityDescription.entity(forEntityName: T.entityName, in: context) else {
      preconditionFailure("Missing NSEntityDescription for \(T.entityName)")
    }
    return entity
  }()

  private lazy var entityPredicate: NSPredicate = {
    // Attention: sometimes entity() returns nil due to a CoreData bug occurring in the Unit Test targets or when Generics are used.
    //return NSPredicate(format: "entity == %@", entity)
    guard let entityDescription = NSEntityDescription.entity(forEntityName: T.entityName, in: context) else {
      preconditionFailure("Missing NSEntityDescription for \(T.entityName)")
    }
    return NSPredicate(format: "entity == %@", entityDescription)
  }()

//  private lazy var combinedPredicate: NSPredicate = {
//    if let filterPredicate = self.filterPredicate {
//      return NSCompoundPredicate(andPredicateWithSubpredicates: [self.entityPredicate, filterPredicate])
//    } else {
//      return self.entityPredicate
//    }
//  }()

  // MARK: - Initializers

  public init(context: NSManagedObjectContext, event: ObservedEvent) {
    self.context = context
    self.event = event
    //self.filterPredicate = predicate
  }

  deinit {
    removeObservers()
  }

  // MARK: - Private implementation

  private func removeObservers() {
    tokens.forEach { token in
      notificationCenter.removeObserver(token)
    }

    tokens.removeAll()
  }

  private func setupObservers() {

    if event.contains(.onChange) {
      let token = context.addObjectsDidChangeNotificationObserver(notificationCenter: notificationCenter) { [weak self] notification in
        guard let `self` = self else { return }
        self.handleChanges(in: notification, for: .onChange)
      }

      tokens.append(token)
    }

    if event.contains(.onSave) {
      let token = context.addContextDidSaveNotificationObserver(notificationCenter: notificationCenter) { [weak self] notification in
        guard let `self` = self else { return }
        self.handleChanges(in: notification, for: .onSave)
      }

      tokens.append(token)
    }
  }

  private func handleChanges(in notification: NSManagedObjectContextObserving, for event: ObservedEvent) {
    guard let delegate = delegate else { return }

    context.performAndWait {
      func process(_ value: Set<NSManagedObject>) -> EntitySet {
        return value.filter { $0.entity == observedEntity } as? EntitySet ?? []
      }

      let deleted = process(notification.deletedObjects)
      let inserted = process(notification.insertedObjects)
      let updated = process(notification.updatedObjects)

      if !inserted.isEmpty {
        delegate.entityObserver(self, inserted: inserted, event: event)
      }

      if !deleted.isEmpty {
        delegate.entityObserver(self, deleted: deleted, event: event)
      }

      if !updated.isEmpty {
        delegate.entityObserver(self, updated: updated, event: event)
      }

      // FIXME: is it correct having 2 kind of notifications?
      if let newNotification = notification as? NSManagedObjectContextReloadableObserving {
        let refreshed = process(newNotification.refreshedObjects)
        let invalidated = process(newNotification.invalidatedObjects)
        let invalidatedAll = newNotification.invalidatedAllObjects.filter { $0.entity == observedEntity } // TODO: add specific tests

        if !refreshed.isEmpty {
          delegate.entityObserver(self, refreshed: refreshed, event: event)
        }

        if !invalidated.isEmpty {
          delegate.entityObserver(self, updated: invalidated, event: event)
        }

        if !invalidatedAll.isEmpty {
<<<<<<< HEAD
          delegate.entityObserver(self, invalidatedAll: invalidatedAll, event: event)
=======
          delegate.entityObserver(self, allObjectsInvalidated: invalidatedAll, event: event)
>>>>>>> 6d79e901
        }

      }

    }
  }

}<|MERGE_RESOLUTION|>--- conflicted
+++ resolved
@@ -78,14 +78,9 @@
   ///
   /// - Parameters:
   ///   - observer: The `EntityObserver` posting the callback.
-<<<<<<< HEAD
   ///   - invalidatedAll: The set of invalidated objects for the observer entity.
   ///   - event: The entity change event type.
   func entityObserver(_ observer: EntityObserver<ManagedObject>, invalidatedAll: Set<NSManagedObjectID>, event: ObservedEvent)
-=======
-  ///   - allObjectsInvalidatedForEvent: The entity change event type.
-  func entityObserver(_ observer: EntityObserver<ManagedObject>, allObjectsInvalidated: Set<NSManagedObjectID>, event: ObservedEvent) //TODO: update this method to returns a set of IDs
->>>>>>> 6d79e901
 }
 
 /// **CoreDataPlus**
@@ -126,11 +121,7 @@
     _updated = delegate.entityObserver(_:updated:event:)
     _refreshed = delegate.entityObserver(_:refreshed:event:)
     _invalidated = delegate.entityObserver(_:invalidated:event:)
-<<<<<<< HEAD
     _invalidatedAll = delegate.entityObserver(_:invalidatedAll:event:)
-=======
-    _invalidatedAll = delegate.entityObserver(_:allObjectsInvalidated:event:)
->>>>>>> 6d79e901
   }
 
   public func entityObserver(_ observer: EntityObserver<T>, inserted: Set<T>, event: ObservedEvent) {
@@ -153,13 +144,8 @@
     _invalidated(observer, invalidated, event)
   }
 
-<<<<<<< HEAD
   public func entityObserver(_ observer: EntityObserver<T>, invalidatedAll: Set<NSManagedObjectID>, event: ObservedEvent) {
     _invalidatedAll(observer, invalidatedAll, event)
-=======
-  public func entityObserver(_ observer: EntityObserver<T>, allObjectsInvalidated: Set<NSManagedObjectID>, event: ObservedEvent) {
-    _invalidatedAll(observer, allObjectsInvalidated, event)
->>>>>>> 6d79e901
   }
 
 }
@@ -303,11 +289,7 @@
         }
 
         if !invalidatedAll.isEmpty {
-<<<<<<< HEAD
           delegate.entityObserver(self, invalidatedAll: invalidatedAll, event: event)
-=======
-          delegate.entityObserver(self, allObjectsInvalidated: invalidatedAll, event: event)
->>>>>>> 6d79e901
         }
 
       }
