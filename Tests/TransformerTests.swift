// CoreDataPlus

import XCTest
import CoreData
@testable import CoreDataPlus

class TransformerTests: CoreDataPlusOnDiskTestCase {
  @objc(Dummy)
  class Dummy: NSObject, NSSecureCoding {
    static var supportsSecureCoding: Bool { true }
    let name: String

    init(name: String) {
      self.name = name
    }

    func encode(with coder: NSCoder) {
      coder.encode(name, forKey: "name")
    }

    required init?(coder decoder: NSCoder) {
      guard let name = decoder.decodeObject(of: [NSString.self], forKey: "name") as? String else { return nil }
      self.name = name
    }
  }

  func testSaveAndFetchTransformableValue() throws {
    let context = container.viewContext
    let car = Car(context: context)
    car.maker = "FIAT"
    car.model = "Panda"
    car.numberPlate = "1"
    car.color = Color(name: "red")
    try context.save()
    context.reset()

    let firstCar = try XCTUnwrap(try Car.fetchOne(in: context, where: NSPredicate(value: true)))

    let color = try XCTUnwrap(firstCar.color)
    XCTAssertEqual(color.name, "red")
  }

  func testSaveAndFetchTransformableValueUsingCustomTransformer() throws {
    let context = container.viewContext
    let car = Car(context: context)
    car.maker = "FIAT"
    car.model = "Panda"
    car.numberPlate = "1"
    car.color = Color(name: "red")
    try context.save()
    context.reset()

    let firstCar = try XCTUnwrap(try Car.fetchOne(in: context, where: NSPredicate(value: true)))

    let color = try XCTUnwrap(firstCar.color)
    XCTAssertEqual(color.name, "red")
  }

  func testTransformerUnregister() {
    XCTAssertFalse(Foundation.ValueTransformer.valueTransformerNames().contains(Transformer<Dummy>.transformerName))
    Transformer<Dummy>.register()
    XCTAssertTrue(Foundation.ValueTransformer.valueTransformerNames().contains(Transformer<Dummy>.transformerName))
    Transformer<Dummy>.unregister()
    XCTAssertFalse(Foundation.ValueTransformer.valueTransformerNames().contains(Transformer<Dummy>.transformerName))
<<<<<<< HEAD
=======
  }

  func testDataTransformerUnregister() {
    XCTAssertFalse(Foundation.ValueTransformer.valueTransformerNames().contains(DataTransformer<Dummy>.transformerName))
    DataTransformer<Dummy>.register {
      guard let color = $0 else { return nil }
      return try? NSKeyedArchiver.archivedData(withRootObject: color, requiringSecureCoding: true)
    } reverseTransform: {
      guard let data = $0 else { return nil }
      return try? NSKeyedUnarchiver.unarchivedObject(ofClass: Dummy.self, from: data)
    }
    XCTAssertTrue(Foundation.ValueTransformer.valueTransformerNames().contains(DataTransformer<Dummy>.transformerName))
    Transformer<Dummy>.unregister()
    XCTAssertFalse(Foundation.ValueTransformer.valueTransformerNames().contains(DataTransformer<Dummy>.transformerName))
  }

  func testTransformer() throws {
    let transformer = Transformer<Color>()
    let data = transformer.reverseTransformedValue(Color(name: "green"))
    XCTAssertNotNil(data)
    let expectedColor = transformer.transformedValue(data) as? Color
    XCTAssertNotNil(expectedColor)
    let name = try XCTUnwrap(expectedColor?.name)
    XCTAssertEqual(name, "green")
  }

  func testCustomTransformer() throws {
    let transformer = DataTransformer<Color> { color -> Data? in
      guard let color = color else { return nil }
      return try? NSKeyedArchiver.archivedData(withRootObject: color, requiringSecureCoding: true)
    } reverseTransform: { data -> Color? in
      guard let data = data else { return nil }
      return try? NSKeyedUnarchiver.unarchivedObject(ofClass: Color.self, from: data)
    }
    let data = transformer.transformedValue(Color(name: "green"))
    XCTAssertNotNil(data)
    let expectedColor = transformer.reverseTransformedValue(data) as? Color
    XCTAssertNotNil(expectedColor)
    let name = try XCTUnwrap(expectedColor?.name)
    XCTAssertEqual(name, "green")
  }

  func testDataTransformerWithNSArray() throws {
    let transformer = DataTransformer<NSArray> { array -> Data? in
      guard let array = array else { return nil }
      return try? NSKeyedArchiver.archivedData(withRootObject: array, requiringSecureCoding: true)
    } reverseTransform: { data -> NSArray? in
      guard let data = data else { return nil }
      return try? NSKeyedUnarchiver.unarchiveTopLevelObjectWithData(data) as? NSArray
    }

    let array = NSMutableArray()
    array.add(1)
    array.add(Color(name: "green"))
    array.add(Dummy(name: "dummy1"))
    array.add([Dummy(name: "dummy2"), Dummy(name: "dummy2")])
    let data = transformer.transformedValue(NSArray(array: array))
    XCTAssertNotNil(data)

    let expectedTransformedValue = transformer.reverseTransformedValue(data)
    let expectedNSArray = try XCTUnwrap(expectedTransformedValue as? NSArray)
    let first = try XCTUnwrap(expectedNSArray.object(at: 0) as? Int)
    let second = try XCTUnwrap(expectedNSArray.object(at: 1) as? Color)
    let third = try XCTUnwrap(expectedNSArray.object(at: 2) as? Dummy)
    let fourth = try XCTUnwrap(expectedNSArray.object(at: 3) as? [Dummy])
    XCTAssertEqual(first, 1)
    XCTAssertEqual(second.name, "green")
    XCTAssertEqual(third.name, "dummy1")
    XCTAssertEqual(fourth.first?.name, "dummy2")
    XCTAssertEqual(fourth.last?.name, "dummy2")
>>>>>>> 981e8758
  }
  
  
}<|MERGE_RESOLUTION|>--- conflicted
+++ resolved
@@ -62,8 +62,6 @@
     XCTAssertTrue(Foundation.ValueTransformer.valueTransformerNames().contains(Transformer<Dummy>.transformerName))
     Transformer<Dummy>.unregister()
     XCTAssertFalse(Foundation.ValueTransformer.valueTransformerNames().contains(Transformer<Dummy>.transformerName))
-<<<<<<< HEAD
-=======
   }
 
   func testDataTransformerUnregister() {
@@ -134,7 +132,6 @@
     XCTAssertEqual(third.name, "dummy1")
     XCTAssertEqual(fourth.first?.name, "dummy2")
     XCTAssertEqual(fourth.last?.name, "dummy2")
->>>>>>> 981e8758
   }
   
   
