# Changelog

<<<<<<< HEAD
### 2.0.0 ⭐

- CoreData is now completely migrated to **Swift 5**.
- Fixes.
=======
### 1.2.2 (Work in progress)

- Added `fetchObjectIDs` method.

### 1.2.1

- Fixed access level for some utils.
>>>>>>> 97aee753

### 1.2.0

- CoreData is now completely migrated to **Swift 4.2**.
- CoreData migration refinements.

### 1.1.0

- Added migration between model versions.
- Refinements.

### 1.0.0 ⭐

- Refinements.
- Added utils for batch updates and deletes.
- All the tests run with  `-com.apple.CoreData.ConcurrencyDebug 1`

### 0.9.1

- Added more public API.
- More tests.

### 0.9.0

- Added `FetchedResultsObjectChange` and  `FetchedResultsSectionInfo`.
- Fixes.

### 0.8.0

- `performSaveAndWait(after:)` and `performSave(after:)` now accepts throwing closures.
- Added a new `performAndWait(:)` overload.
- New tests.
- Fixes.

### 0.7.0

- Swift 4.1

### 0.6.0

- More NSManagedObject utils.
- SPM tests.

### 0.5.0

- Added `EntyObserver`.
- Added more utils to get info when some changes are taking place in a `NSManagedObjectContext`.

### 0.4.0

- Added a `CoreDataPlusError` type.
- Added `NSBatchDeleteResult` utils.
- Fixes.

### 0.3.0

- Added more utility methods.
- Methods renaming.
- Full support to 32 bit devices.

### 0.2.0

- Refinements.

### 0.1.0

- First release. ⭐<|MERGE_RESOLUTION|>--- conflicted
+++ resolved
@@ -1,19 +1,17 @@
 # Changelog
 
-<<<<<<< HEAD
 ### 2.0.0 ⭐
 
 - CoreData is now completely migrated to **Swift 5**.
 - Fixes.
-=======
-### 1.2.2 (Work in progress)
+
+### 1.2.2
 
 - Added `fetchObjectIDs` method.
 
 ### 1.2.1
 
 - Fixed access level for some utils.
->>>>>>> 97aee753
 
 ### 1.2.0
 
